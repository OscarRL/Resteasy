--- conflicted
+++ resolved
@@ -1,132 +1,120 @@
-package org.jboss.resteasy.links.test;
-
-import static org.jboss.resteasy.test.TestPortProvider.generateBaseUrl;
-
-import java.util.concurrent.TimeUnit;
-
-import org.apache.http.client.HttpClient;
-import org.apache.http.impl.client.DefaultHttpClient;
-import org.jboss.resteasy.client.ProxyFactory;
-import org.jboss.resteasy.client.core.executors.ApacheHttpClient4Executor;
-import org.jboss.resteasy.core.Dispatcher;
-import org.jboss.resteasy.links.RESTServiceDiscovery;
-import org.jboss.resteasy.links.RESTServiceDiscovery.AtomLink;
-import org.jboss.resteasy.plugins.server.netty.NettyJaxrsServer;
-import org.jboss.resteasy.plugins.server.resourcefactory.POJOResourceFactory;
-import org.jboss.resteasy.test.TestPortProvider;
-import org.junit.After;
-import org.junit.AfterClass;
-import org.junit.Assert;
-import org.junit.BeforeClass;
-import org.junit.Test;
-
-public class TestLinkIds
-{
-   private static NettyJaxrsServer server;
-
-   private static Dispatcher dispatcher;
-
-<<<<<<< HEAD
-	@BeforeClass
-	public static void beforeClass() throws Exception
-	{
-		dispatcher = EmbeddedContainer.start().getDispatcher();
-		POJOResourceFactory noDefaults = new POJOResourceFactory(IDServiceTestBean.class);
-		dispatcher.getRegistry().addResourceFactory(noDefaults);
-		httpClient = new DefaultHttpClient();
-		ApacheHttpClient4Executor executor = new ApacheHttpClient4Executor(httpClient);
-		url = generateBaseUrl();
-		client = ProxyFactory.create(IDServiceTest.class, url,
-					executor);
-	}
-=======
-   @BeforeClass
-   public static void beforeClass() throws Exception
-   {
-      server = new NettyJaxrsServer();
-      server.setPort(TestPortProvider.getPort());
-      server.setRootResourcePath("/");
-      server.start();
-      dispatcher = server.getDeployment().getDispatcher();
-      POJOResourceFactory noDefaults = new POJOResourceFactory(IDServiceTestBean.class);
-      dispatcher.getRegistry().addResourceFactory(noDefaults);
-      httpClient = new DefaultHttpClient();
-      ApacheHttpClient4Engine engine = new ApacheHttpClient4Engine(httpClient);
-      url = generateBaseUrl();
-      ResteasyWebTarget target = new ResteasyClientBuilder().httpEngine(engine).build().target(url);
-      client = target.proxy(IDServiceTest.class);
-   }
->>>>>>> 29b1c322
-
-   @AfterClass
-   public static void afterClass() throws Exception
-   {
-      server.stop();
-      server = null;
-      dispatcher = null;
-   }
-
-	private static Class<?> resourceType;
-	private static String url;
-	private static IDServiceTest client;
-	private static HttpClient httpClient;
-	
-	@After
-	public void after(){
-		// TJWS does not support chunk encodings well so I need to kill kept
-		// alive connections
-		httpClient.getConnectionManager().closeIdleConnections(0, TimeUnit.MILLISECONDS);
-	}
-	
-	@Test
-	public void testResourceId() throws Exception
-	{
-		IdBook book = client.getResourceIdBook("foo");
-		checkBook(book, "/resource-id/book/foo");
-	}
-
-	@Test
-	public void testResourceIds() throws Exception
-	{
-		IdBook book = client.getResourceIdsBook("foo", "bar");
-		checkBook(book, "/resource-ids/book/foo/bar");
-	}
-
-	@Test
-	public void testResourceIdMethod() throws Exception
-	{
-		IdBook book = client.getResourceIdMethodBook("foo");
-		checkBook(book, "/resource-id-method/book/foo");
-	}
-
-	@Test
-	public void testResourceIdsMethod() throws Exception
-	{
-		IdBook book = client.getResourceIdsMethodBook("foo", "bar");
-		checkBook(book, "/resource-ids-method/book/foo/bar");
-	}
-
-	@Test
-	public void testXmlId() throws Exception
-	{
-		IdBook book = client.getXmlIdBook("foo");
-		checkBook(book, "/xml-id/book/foo");
-	}
-
-	@Test
-	public void testJpaId() throws Exception
-	{
-		IdBook book = client.getJpaIdBook("foo");
-		checkBook(book, "/jpa-id/book/foo");
-	}
-
-	private void checkBook(IdBook book, String relativeUrl) {
-		Assert.assertNotNull(book);
-		RESTServiceDiscovery links = book.getRest();
-		Assert.assertNotNull(links);
-		Assert.assertEquals(1, links.size());
-		AtomLink link = links.get(0);
-		Assert.assertEquals("self", link.getRel());
-		Assert.assertEquals(url + relativeUrl, link.getHref());
-	}
-}+package org.jboss.resteasy.links.test;
+
+import static org.jboss.resteasy.test.TestPortProvider.generateBaseUrl;
+
+import java.util.concurrent.TimeUnit;
+
+import org.apache.http.client.HttpClient;
+import org.apache.http.impl.client.DefaultHttpClient;
+import org.jboss.resteasy.client.ProxyFactory;
+import org.jboss.resteasy.client.core.executors.ApacheHttpClient4Executor;
+import org.jboss.resteasy.client.jaxrs.ResteasyClientBuilder;
+import org.jboss.resteasy.client.jaxrs.ResteasyWebTarget;
+import org.jboss.resteasy.client.jaxrs.engines.ApacheHttpClient4Engine;
+import org.jboss.resteasy.core.Dispatcher;
+import org.jboss.resteasy.links.RESTServiceDiscovery;
+import org.jboss.resteasy.links.RESTServiceDiscovery.AtomLink;
+import org.jboss.resteasy.plugins.server.netty.NettyJaxrsServer;
+import org.jboss.resteasy.plugins.server.resourcefactory.POJOResourceFactory;
+import org.jboss.resteasy.test.TestPortProvider;
+import org.junit.After;
+import org.junit.AfterClass;
+import org.junit.Assert;
+import org.junit.BeforeClass;
+import org.junit.Test;
+
+public class TestLinkIds
+{
+   private static NettyJaxrsServer server;
+
+   private static Dispatcher dispatcher;
+
+   @BeforeClass
+   public static void beforeClass() throws Exception
+   {
+      server = new NettyJaxrsServer();
+      server.setPort(TestPortProvider.getPort());
+      server.setRootResourcePath("/");
+      server.start();
+      dispatcher = server.getDeployment().getDispatcher();
+      POJOResourceFactory noDefaults = new POJOResourceFactory(IDServiceTestBean.class);
+      dispatcher.getRegistry().addResourceFactory(noDefaults);
+      httpClient = new DefaultHttpClient();
+      ApacheHttpClient4Engine engine = new ApacheHttpClient4Engine(httpClient);
+      url = generateBaseUrl();
+      ResteasyWebTarget target = new ResteasyClientBuilder().httpEngine(engine).build().target(url);
+      client = target.proxy(IDServiceTest.class);
+   }
+
+   @AfterClass
+   public static void afterClass() throws Exception
+   {
+      server.stop();
+      server = null;
+      dispatcher = null;
+   }
+
+	private static Class<?> resourceType;
+	private static String url;
+	private static IDServiceTest client;
+	private static HttpClient httpClient;
+	
+	@After
+	public void after(){
+		// TJWS does not support chunk encodings well so I need to kill kept
+		// alive connections
+		httpClient.getConnectionManager().closeIdleConnections(0, TimeUnit.MILLISECONDS);
+	}
+	
+	@Test
+	public void testResourceId() throws Exception
+	{
+		IdBook book = client.getResourceIdBook("foo");
+		checkBook(book, "/resource-id/book/foo");
+	}
+
+	@Test
+	public void testResourceIds() throws Exception
+	{
+		IdBook book = client.getResourceIdsBook("foo", "bar");
+		checkBook(book, "/resource-ids/book/foo/bar");
+	}
+
+	@Test
+	public void testResourceIdMethod() throws Exception
+	{
+		IdBook book = client.getResourceIdMethodBook("foo");
+		checkBook(book, "/resource-id-method/book/foo");
+	}
+
+	@Test
+	public void testResourceIdsMethod() throws Exception
+	{
+		IdBook book = client.getResourceIdsMethodBook("foo", "bar");
+		checkBook(book, "/resource-ids-method/book/foo/bar");
+	}
+
+	@Test
+	public void testXmlId() throws Exception
+	{
+		IdBook book = client.getXmlIdBook("foo");
+		checkBook(book, "/xml-id/book/foo");
+	}
+
+	@Test
+	public void testJpaId() throws Exception
+	{
+		IdBook book = client.getJpaIdBook("foo");
+		checkBook(book, "/jpa-id/book/foo");
+	}
+
+	private void checkBook(IdBook book, String relativeUrl) {
+		Assert.assertNotNull(book);
+		RESTServiceDiscovery links = book.getRest();
+		Assert.assertNotNull(links);
+		Assert.assertEquals(1, links.size());
+		AtomLink link = links.get(0);
+		Assert.assertEquals("self", link.getRel());
+		Assert.assertEquals(url + relativeUrl, link.getHref());
+	}
+}