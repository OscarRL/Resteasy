--- conflicted
+++ resolved
@@ -160,13 +160,10 @@
         if (body != null) {
             headers.set(HttpHeaders.CONTENT_LENGTH, "" + body.length());
         }
-<<<<<<< HEAD
+
         if(!headers.contains(HttpHeaders.USER_AGENT)) {
             options.addHeader(HttpHeaders.USER_AGENT.toString(), "Vertx");
         }
-        options.setAbsoluteURI(request.getUri().toString());
-=======
-        options.addHeader(HttpHeaders.USER_AGENT.toString(), "Vertx");
 
         URI uri = request.getUri();
         options.setHost(uri.getHost());
@@ -182,8 +179,11 @@
             options.setPort(uri.getPort());
         }
 
-        options.setURI(uri.getRawPath());
->>>>>>> 6da89277
+        if(uri.getRawQuery() != null && !uri.getRawQuery().trim().isEmpty()) {
+            options.setURI(String.format("%s?%s", uri.getRawPath(), uri.getRawQuery()));
+        }else {
+            options.setURI(uri.getRawPath());
+        }
 
 
         Object timeout = request.getConfiguration().getProperty(REQUEST_TIMEOUT_MS);
