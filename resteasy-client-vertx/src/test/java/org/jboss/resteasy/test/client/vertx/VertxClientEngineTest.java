--- conflicted
+++ resolved
@@ -53,7 +53,6 @@
 import org.junit.Test;
 
 public class VertxClientEngineTest {
-<<<<<<< HEAD
    Vertx vertx;
    HttpServer server;
    Client client;
@@ -78,37 +77,11 @@
       executorService.shutdownNow();
    }
 
-   private Client client(ScheduledExecutorService executor) throws Exception {
-      if (server.actualPort() == 0) {
-         CompletableFuture<Void> fut = new CompletableFuture<>();
-         server.listen(0, ar -> {
-            if (ar.succeeded()) {
-               fut.complete(null);
-=======
-    Vertx vertx;
-    HttpServer server;
-    Client client;
-    ScheduledExecutorService executorService;
-
-    @Before
-    public void before() {
-        vertx = Vertx.vertx();
-        server = vertx.createHttpServer();
-        executorService = Executors.newSingleThreadScheduledExecutor();
-    }
-
-    @After
-    public void stop() throws Exception {
-        if (client != null) {
-            client.close();
-        }
-        CountDownLatch latch = new CountDownLatch(1);
-        vertx.close(ar -> latch.countDown());
-        latch.await(2, TimeUnit.MINUTES);
-        executorService.shutdownNow();
-    }
-
     private Client client() throws Exception {
+        return client(executorService);
+    }
+
+    private Client client(ScheduledExecutorService executor) throws Exception {
         if (server.actualPort() == 0) {
             CompletableFuture<Void> fut = new CompletableFuture<>();
             server.listen(0, ar -> {
@@ -123,41 +96,11 @@
         if (client == null) {
             client = ((ResteasyClientBuilder) ClientBuilder
                     .newBuilder()
-                    .scheduledExecutorService(executorService))
+                    .scheduledExecutorService(executor))
                     .httpEngine(new VertxClientHttpEngine(vertx)).build();
         }
         return client;
     }
-
-    @Test
-    public void testSimple() throws Exception {
-        server.requestHandler(req -> {
-            HttpServerResponse response = req.response();
-            if (req.getHeader("User-Agent").contains("Apache")) {
-                response.setStatusCode(503).end();
-            } else if (!"abracadabra".equals(req.getHeader("Password"))) {
-                response.setStatusCode(403).end();
->>>>>>> 6da89277
-            } else {
-                req.response().end("Success");
-            }
-<<<<<<< HEAD
-         });
-         fut.get(2, TimeUnit.MINUTES);
-      }
-      if (client == null) {
-         client = ((ResteasyClientBuilder)ClientBuilder
-                 .newBuilder()
-                 .executorService(executor)
-                 .scheduledExecutorService(executor))
-                 .httpEngine(new VertxClientHttpEngine(vertx)).build();
-      }
-      return client;
-   }
-
-   private Client client() throws Exception {
-      return client(executorService);
-   }
 
    @Test
    public void testSimple() throws Exception {
@@ -308,197 +251,6 @@
 
       assertEquals("Success", publisher.blockingGet());
    }
-
-   @Test
-   public void testBigly() throws Exception {
-      server.requestHandler(new EchoHandler());
-      final byte[] valuableData = randomAlpha().getBytes(StandardCharsets.UTF_8);
-      final Response response = client().target(baseUri()).request()
-            .post(Entity.entity(valuableData, MediaType.APPLICATION_OCTET_STREAM_TYPE));
-
-      assertEquals(200, response.getStatus());
-      assertArrayEquals(valuableData, response.readEntity(byte[].class));
-   }
-
-   @Test
-   public void testFutureResponse() throws Exception {
-      server.requestHandler(new EchoHandler());
-      final String valuableData = randomAlpha();
-      final Future<Response> response = client().target(baseUri()).request()
-            .buildPost(Entity.entity(valuableData, MediaType.APPLICATION_OCTET_STREAM_TYPE))
-            .submit();
-
-      final Response resp = response.get(10, TimeUnit.SECONDS);
-      assertEquals(200, resp.getStatus());
-      assertEquals(valuableData, resp.readEntity(String.class));
-   }
-
-   @Test
-   public void testFutureString() throws Exception {
-      server.requestHandler(new EchoHandler());
-      final String valuableData = randomAlpha();
-      final Future<String> response = client().target(baseUri()).request()
-            .buildPost(Entity.entity(valuableData, MediaType.APPLICATION_OCTET_STREAM_TYPE))
-            .submit(String.class);
-
-      final String result = response.get(10, TimeUnit.SECONDS);
-      assertEquals(valuableData, result);
-   }
-
-   private String randomAlpha() {
-      final StringBuilder builder = new StringBuilder();
-      final Random r = new Random();
-      for (int i = 0; i < 20 * 1024 * 1024; i++) {
-         builder.append((char) ('a' + (char) r.nextInt('z' - 'a')));
-         if (i % 100 == 0) builder.append('\n');
-      }
-      return builder.toString();
-   }
-
-   @Test
-   public void testCallbackString() throws Exception {
-      server.requestHandler(new EchoHandler());
-      final String valuableData = randomAlpha();
-      CompletableFuture<String> cf = new CompletableFuture<>();
-      client().target(baseUri()).request()
-          .buildPost(Entity.entity(valuableData, MediaType.APPLICATION_OCTET_STREAM_TYPE))
-          .submit(new InvocationCallback<String>() {
-             @Override
-             public void completed(String s) {
-                cf.complete(s);
-             }
-             @Override
-             public void failed(Throwable throwable) {
-                cf.completeExceptionally(throwable);
-             }
-          });
-
-      final String result = cf.get(10, TimeUnit.SECONDS);
-      assertEquals(valuableData, result);
-   }
-
-   @Test
-   public void testTimeout() throws Exception {
-      server.requestHandler(req -> {
-         vertx.setTimer(1000, id -> {
-            req.response().end();
-         });
-      });
-      try {
-         Invocation.Builder property = client()
-             .target(baseUri())
-             .request()
-             .property(VertxClientHttpEngine.REQUEST_TIMEOUT_MS, Duration.ofMillis(500));
-         property
-            .get();
-         fail();
-      } catch (ProcessingException e) {
-         assertTrue(e.getCause() instanceof TimeoutException);
-      }
-   }
-
-   @Test
-   public void testDeferContent() throws Exception {
-      server.requestHandler(new EchoHandler());
-      final byte[] valuableData = randomAlpha().getBytes(StandardCharsets.UTF_8);
-      final Response response = client().target(baseUri()).request()
-            .post(Entity.entity(new StreamingOutput() {
-               @Override
-               public void write(OutputStream output) throws IOException, WebApplicationException {
-                  try {
-                     Thread.sleep(100);
-                  } catch (InterruptedException e) {
-                     Thread.currentThread().interrupt();
-                     throw new AssertionError(e);
-                  }
-                  output.write(valuableData);
-               }
-            }, MediaType.APPLICATION_OCTET_STREAM_TYPE));
-
-      assertEquals(200, response.getStatus());
-      assertArrayEquals(valuableData, response.readEntity(byte[].class));
-   }
-
-   @Test
-   public void testFilterBufferReplay() throws Exception {
-      final String greeting = "Success";
-      final byte[] expected = greeting.getBytes(StandardCharsets.UTF_8);
-      server.requestHandler(req -> {
-        req.response().putHeader(HttpHeaders.CONTENT_TYPE, "text/plain").end(greeting);
-      });
-
-      final byte[] content = new byte[expected.length];
-      final ClientResponseFilter capturer = new ClientResponseFilter() {
-         @Override
-         public void filter(ClientRequestContext requestContext, ClientResponseContext responseContext) throws IOException {
-            responseContext.getEntityStream().read(content);
-         }
-      };
-
-      try (InputStream response = client().register(capturer).target(baseUri()).request()
-         .get(InputStream.class)) {
-         // ignored, we are checking filter
-      }
-
-      assertArrayEquals(expected, content);
-   }
-
-   @Test
-   public void testServerFailure1() throws Exception {
-      server.requestHandler(req -> {
-         req.response().close();
-      });
-
-      try {
-         client().target(baseUri()).request().get();
-         fail();
-      } catch (ProcessingException ignore) {
-         // Expected
-      }
-   }
-
-   @Test
-   public void testServerFailure2() throws Exception {
-      server.requestHandler(req -> {
-         HttpServerResponse resp = req.response();
-         resp.setChunked(true).write("something");
-         vertx.setTimer(1000, id -> {
-            // Leave it some time to receive the response headers and start processing the response
-            resp.close();
-         });
-      });
-
-      try {
-         Response response = client().target(baseUri()).request().get();
-         response.readEntity(String.class);
-         fail();
-      } catch (ProcessingException ignore) {
-         // Expected
-      }
-   }
-
-   public URI baseUri() {
-      return URI.create("http://localhost:" + server.actualPort());
-   }
-
-   static class EchoHandler implements Handler<HttpServerRequest> {
-      @Override
-      public void handle(HttpServerRequest req) {
-         req.bodyHandler(body -> {
-            String type = req.getHeader(HttpHeaders.CONTENT_TYPE);
-            if (type == null) {
-               type = "text/plain";
-=======
-        });
-
-        final Response response = client().target(baseUri()).request()
-                .header("Password", "abracadabra")
-                .get();
-
-        assertEquals(200, response.getStatus());
-        assertEquals("Success", response.readEntity(String.class));
-    }
-
 
     @Test
     public void testHTTP() throws Exception {
@@ -540,49 +292,6 @@
     }
 
     @Test
-    public void testSimpleResponseRx() throws Exception {
-        server.requestHandler(req -> {
-            HttpServerResponse response = req.response();
-            if (req.getHeader("User-Agent").contains("Apache")) {
-                response.setStatusCode(503).end();
-            } else if (!"abracadabra".equals(req.getHeader("Password"))) {
-                response.setStatusCode(403).end();
-            } else {
-                req.response().putHeader("Content-Type", "text/plain").end("Success");
-            }
-        });
-
-        final CompletionStage<Response> cs = client().target(baseUri()).request()
-                .header("Password", "abracadabra").rx(CompletionStageRxInvoker.class)
-                .get();
-
-        Response response = cs.toCompletableFuture().get();
-        assertEquals(200, response.getStatus());
-        assertEquals("Success", response.readEntity(String.class));
-    }
-
-    @Test
-    public void testSimpleStringRx() throws Exception {
-        server.requestHandler(req -> {
-            HttpServerResponse response = req.response();
-            if (req.getHeader("User-Agent").contains("Apache")) {
-                response.setStatusCode(503).end();
-            } else if (!"abracadabra".equals(req.getHeader("Password"))) {
-                response.setStatusCode(403).end();
-            } else {
-                req.response().putHeader("Content-Type", "text/plain").end("Success");
-            }
-        });
-
-        final CompletionStage<String> cs = client().target(baseUri()).request()
-                .header("Password", "abracadabra").rx(CompletionStageRxInvoker.class)
-                .get(String.class);
-
-        String response = cs.toCompletableFuture().get();
-        assertEquals("Success", response);
-    }
-
-    @Test
     public void testBigly() throws Exception {
         server.requestHandler(new EchoHandler());
         final byte[] valuableData = randomAlpha().getBytes(StandardCharsets.UTF_8);
@@ -616,16 +325,6 @@
 
         final String result = response.get(10, TimeUnit.SECONDS);
         assertEquals(valuableData, result);
-    }
-
-    private String randomAlpha() {
-        final StringBuilder builder = new StringBuilder();
-        final Random r = new Random();
-        for (int i = 0; i < 20 * 1024 * 1024; i++) {
-            builder.append((char) ('a' + (char) r.nextInt('z' - 'a')));
-            if (i % 100 == 0) builder.append('\n');
-        }
-        return builder.toString();
     }
 
     @Test
@@ -706,7 +405,6 @@
             @Override
             public void filter(ClientRequestContext requestContext, ClientResponseContext responseContext) throws IOException {
                 responseContext.getEntityStream().read(content);
->>>>>>> 6da89277
             }
         };
 
@@ -750,6 +448,16 @@
         } catch (ProcessingException ignore) {
             // Expected
         }
+    }
+
+    private String randomAlpha() {
+        final StringBuilder builder = new StringBuilder();
+        final Random r = new Random();
+        for (int i = 0; i < 20 * 1024 * 1024; i++) {
+            builder.append((char) ('a' + (char) r.nextInt('z' - 'a')));
+            if (i % 100 == 0) builder.append('\n');
+        }
+        return builder.toString();
     }
 
     public URI baseUri() {
