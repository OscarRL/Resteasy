--- conflicted
+++ resolved
@@ -1,13 +1,9 @@
 package org.jboss.resteasy.test.resteasy1056;
 
 import static org.junit.Assert.assertEquals;
-<<<<<<< HEAD
-import org.junit.Assert;
-=======
 
 import java.net.URI;
 import javax.ws.rs.core.Response;
->>>>>>> aafef101
 
 import org.jboss.arquillian.container.test.api.Deployment;
 import org.jboss.arquillian.container.test.api.RunAsClient;
@@ -15,8 +11,7 @@
 import org.jboss.arquillian.test.api.ArquillianResource;
 import org.jboss.resteasy.api.validation.ResteasyConstraintViolation;
 import org.jboss.resteasy.api.validation.ResteasyViolationException;
-import org.jboss.resteasy.client.ClientRequest;
-import org.jboss.resteasy.client.ClientResponse;
+import org.jboss.resteasy.client.jaxrs.ResteasyClientBuilder;
 import org.jboss.resteasy.resteasy1056.TestApplication;
 import org.jboss.resteasy.resteasy1056.TestResource;
 import org.jboss.shrinkwrap.api.Archive;
@@ -71,43 +66,6 @@
         Assert.assertTrue(cv.getMessage().equals("must be greater than or equal to 7"));
     }
 
-<<<<<<< HEAD
-   @Test
-   public void testMissingCDIValid() throws Exception
-   {
-      ClientRequest request = new ClientRequest("http://localhost:9090/RESTEASY-1056/test/17");
-      ClientResponse<?> response = request.get();
-      System.out.println("Status: " + response.getStatus());
-      System.out.println("Result: " + response.getEntity(String.class));
-      assertEquals(200, response.getStatus());
-      Assert.assertEquals("17", response.getEntity(String.class));
-   }
-   
-   @Test
-   public void testMissingCDIInvalid() throws Exception
-   {
-      ClientRequest request = new ClientRequest("http://localhost:9090/RESTEASY-1056/test/0");
-      ClientResponse<?> response = request.get();
-      System.out.println("Status: " + response.getStatus());
-      System.out.println("Result: " + response.getEntity(String.class));
-      String answer = response.getEntity(String.class);
-      assertEquals(400, response.getStatus());
-      ResteasyViolationException e = new ResteasyViolationException(answer);
-      countViolations(e, 1, 0, 0, 0, 1, 0);
-      ResteasyConstraintViolation cv = e.getParameterViolations().iterator().next();
-      Assert.assertTrue(cv.getMessage().equals("must be greater than or equal to 7"));
-   }
-   
-   protected void countViolations(ResteasyViolationException e, int totalCount, int fieldCount, int propertyCount, int classCount, int parameterCount, int returnValueCount)
-   {
-      Assert.assertEquals(totalCount,       e.getViolations().size());
-      Assert.assertEquals(fieldCount,       e.getFieldViolations().size());
-      Assert.assertEquals(propertyCount,    e.getPropertyViolations().size());
-      Assert.assertEquals(classCount,       e.getClassViolations().size());
-      Assert.assertEquals(parameterCount,   e.getParameterViolations().size());
-      Assert.assertEquals(returnValueCount, e.getReturnValueViolations().size());
-   }
-=======
     protected void countViolations(ResteasyViolationException e, int totalCount, int fieldCount, int propertyCount, int classCount, int parameterCount, int returnValueCount) {
         Assert.assertEquals(totalCount, e.getViolations().size());
         Assert.assertEquals(fieldCount, e.getFieldViolations().size());
@@ -116,5 +74,4 @@
         Assert.assertEquals(parameterCount, e.getParameterViolations().size());
         Assert.assertEquals(returnValueCount, e.getReturnValueViolations().size());
     }
->>>>>>> aafef101
-}+}
