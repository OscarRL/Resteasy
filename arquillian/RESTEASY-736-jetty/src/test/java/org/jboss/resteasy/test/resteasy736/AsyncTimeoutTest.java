--- conflicted
+++ resolved
@@ -1,160 +1,92 @@
-package org.jboss.resteasy.test.resteasy736;
-
-import static org.junit.Assert.assertTrue;
-
-import java.net.URI;
-import javax.ws.rs.client.Invocation.Builder;
-import javax.ws.rs.core.Response;
-
-import org.jboss.arquillian.container.test.api.Deployment;
-import org.jboss.arquillian.container.test.api.RunAsClient;
-import org.jboss.arquillian.junit.Arquillian;
-<<<<<<< HEAD
-import org.jboss.resteasy.client.ClientRequest;
-import org.jboss.resteasy.client.ClientResponse;
-=======
-import org.jboss.arquillian.test.api.ArquillianResource;
-import org.jboss.resteasy.client.jaxrs.ResteasyClientBuilder;
->>>>>>> aafef101
-import org.jboss.resteasy.resteasy736.TestApplication;
-import org.jboss.resteasy.resteasy736.TestResource;
-import org.jboss.shrinkwrap.api.Archive;
-import org.jboss.shrinkwrap.api.ShrinkWrap;
-import org.jboss.shrinkwrap.api.spec.WebArchive;
-import org.junit.Assert;
-import org.junit.Ignore;
-import org.junit.Test;
-import org.junit.runner.RunWith;
-
-<<<<<<< HEAD
-import static org.junit.Assert.*;
-
-=======
->>>>>>> aafef101
-/**
- * @author <a href="ron.sigal@jboss.com">Ron Sigal</a>
- * @version $Revision: 1.1 $
- *          <p>
- *          Copyright Aug 3, 2012
- */
-@RunWith(Arquillian.class)
-@RunAsClient
-public class AsyncTimeoutTest {
-    @Deployment
-    public static Archive<?> createTestArchive() {
-        WebArchive war = ShrinkWrap.create(WebArchive.class, "RESTEASY-736.war")
-                .addClasses(TestApplication.class, TestResource.class)
-                .addClasses(AsyncTimeoutTest.class)
-                .addAsWebInfResource("web.xml");
-        return war;
-    }
-
-    @ArquillianResource
-    URI url;
-
-    @Test
-    public void testAsynchTimeout() throws Exception {
-        System.out.println("url = " + url);
-        Builder request = ResteasyClientBuilder.newClient().target(url.toString() + "test/").request();
-        long start = System.currentTimeMillis();
-        System.out.println("start:   " + start);
-        Response response = null;
-        try {
-            response = request.get();
-        } catch (Exception e) {
-            System.out.println(e);
-        } finally {
-            System.out.println("finish:  " + System.currentTimeMillis());
-            long elapsed = System.currentTimeMillis() - start;
-            System.out.println("elapsed: " + elapsed + " ms");
-            ;
-            System.out.println("status: " + response.getStatus());
-            assertTrue(response != null);
-            System.out.println("response: " + response.readEntity(String.class));
-            Assert.assertEquals("Status is wrong", 503, response.getStatus());
-            assertTrue(elapsed < 10000);
-        }
-    }
-
-<<<<<<< HEAD
-   @Test
-   public void testAsynchTimeout() throws Exception
-   {
-      ClientRequest request = new ClientRequest("http://localhost:9090/RESTEASY-736/test/");
-      long start = System.currentTimeMillis();
-      System.out.println("start:   " + start);
-      ClientResponse<String> response = null;
-      try
-      {
-         response = request.get(String.class);
-      }
-      catch (Exception e)
-      {
-         System.out.println(e);
-      }
-      finally
-      {
-         System.out.println("finish:  " + System.currentTimeMillis());
-         long elapsed = System.currentTimeMillis() - start;
-         System.out.println("elapsed: " + elapsed + " ms");;
-         System.out.println("status: " + response.getStatus());
-         assertTrue(response != null);
-         System.out.println("response: " + response.getEntity());
-         assertTrue(response.getStatus() == 503);
-         assertTrue(elapsed < 10000);
-      }
-   }
-   
-   @Ignore // Fails on master branch.
-   @Test
-   public void testDefaultAsynchTimeout() throws Exception
-   {
-      ClientRequest request = new ClientRequest("http://localhost:9090/RESTEASY-736/default/");
-      long start = System.currentTimeMillis();
-      System.out.println("start:   " + start);
-      ClientResponse<String> response = null;
-      try
-      {
-         response = request.get(String.class);
-      }
-      catch (Exception e)
-      {
-         System.out.println(e);
-      }
-      finally
-      {
-         System.out.println("finish:  " + System.currentTimeMillis());
-         long elapsed = System.currentTimeMillis() - start;
-         System.out.println("elapsed: " + elapsed + " ms");;
-         System.out.println("status: " + response.getStatus());
-         assertTrue(response != null);
-         System.out.println("response: " + response.getEntity());
-         assertTrue(response.getStatus() == 503);
-         assertTrue(elapsed < 35000); // Jetty async timeout defaults to 30000.
-      }
-   }
-=======
-    @Ignore
-    @Test
-    public void testDefaultAsynchTimeout() throws Exception {
-        Builder request = ResteasyClientBuilder.newClient().target(url.toString() + "default/").request();
-        long start = System.currentTimeMillis();
-        System.out.println("start:   " + start);
-        Response response = null;
-        try {
-            response = request.get();
-        } catch (Exception e) {
-            System.out.println(e);
-        } finally {
-            System.out.println("finish:  " + System.currentTimeMillis());
-            long elapsed = System.currentTimeMillis() - start;
-            System.out.println("elapsed: " + elapsed + " ms");
-            System.out.println("status: " + response.getStatus());
-            assertTrue(response != null);
-            System.out.println("response: " + response.readEntity(String.class));
-            Assert.assertEquals("Wrong response", 503, response.getStatus());
-            Assert.assertTrue("Should timeout", elapsed < 36000); // Jetty async timeout defaults to 30000.
-        }
-    }
->>>>>>> aafef101
-}
+package org.jboss.resteasy.test.resteasy736;
+
+import static org.junit.Assert.assertTrue;
+
+import java.net.URI;
+import javax.ws.rs.client.Invocation.Builder;
+import javax.ws.rs.core.Response;
+
+import org.jboss.arquillian.container.test.api.Deployment;
+import org.jboss.arquillian.container.test.api.RunAsClient;
+import org.jboss.arquillian.junit.Arquillian;
+import org.jboss.arquillian.test.api.ArquillianResource;
+import org.jboss.resteasy.client.jaxrs.ResteasyClientBuilder;
+import org.jboss.resteasy.resteasy736.TestApplication;
+import org.jboss.resteasy.resteasy736.TestResource;
+import org.jboss.shrinkwrap.api.Archive;
+import org.jboss.shrinkwrap.api.ShrinkWrap;
+import org.jboss.shrinkwrap.api.spec.WebArchive;
+import org.junit.Assert;
+import org.junit.Ignore;
+import org.junit.Test;
+import org.junit.runner.RunWith;
+
+/**
+ * @author <a href="ron.sigal@jboss.com">Ron Sigal</a>
+ * @version $Revision: 1.1 $
+ *          <p>
+ *          Copyright Aug 3, 2012
+ */
+@RunWith(Arquillian.class)
+@RunAsClient
+public class AsyncTimeoutTest {
+    @Deployment
+    public static Archive<?> createTestArchive() {
+        WebArchive war = ShrinkWrap.create(WebArchive.class, "RESTEASY-736.war")
+                .addClasses(TestApplication.class, TestResource.class)
+                .addClasses(AsyncTimeoutTest.class)
+                .addAsWebInfResource("web.xml");
+        return war;
+    }
+
+    @ArquillianResource
+    URI url;
+
+    @Test
+    public void testAsynchTimeout() throws Exception {
+        System.out.println("url = " + url);
+        Builder request = ResteasyClientBuilder.newClient().target(url.toString() + "test/").request();
+        long start = System.currentTimeMillis();
+        System.out.println("start:   " + start);
+        Response response = null;
+        try {
+            response = request.get();
+        } catch (Exception e) {
+            System.out.println(e);
+        } finally {
+            System.out.println("finish:  " + System.currentTimeMillis());
+            long elapsed = System.currentTimeMillis() - start;
+            System.out.println("elapsed: " + elapsed + " ms");
+            ;
+            System.out.println("status: " + response.getStatus());
+            assertTrue(response != null);
+            System.out.println("response: " + response.readEntity(String.class));
+            Assert.assertEquals("Status is wrong", 503, response.getStatus());
+            assertTrue(elapsed < 10000);
+        }
+    }
+
+    @Ignore
+    @Test
+    public void testDefaultAsynchTimeout() throws Exception {
+        Builder request = ResteasyClientBuilder.newClient().target(url.toString() + "default/").request();
+        long start = System.currentTimeMillis();
+        System.out.println("start:   " + start);
+        Response response = null;
+        try {
+            response = request.get();
+        } catch (Exception e) {
+            System.out.println(e);
+        } finally {
+            System.out.println("finish:  " + System.currentTimeMillis());
+            long elapsed = System.currentTimeMillis() - start;
+            System.out.println("elapsed: " + elapsed + " ms");
+            System.out.println("status: " + response.getStatus());
+            assertTrue(response != null);
+            System.out.println("response: " + response.readEntity(String.class));
+            Assert.assertEquals("Wrong response", 503, response.getStatus());
+            Assert.assertTrue("Should timeout", elapsed < 36000); // Jetty async timeout defaults to 30000.
+        }
+    }
+}
+