--- conflicted
+++ resolved
@@ -120,7 +120,6 @@
         Assert.assertEquals(HttpResponseCodes.SC_SEE_OTHER, conn.getResponseCode());
     }
 
-<<<<<<< HEAD
     private void testRedirect(ClientResponse response) {
         MultivaluedMap headers = response.getResponseHeaders();
         logger.info("size: " + headers.size());
@@ -130,9 +129,7 @@
         Assert.assertEquals("The location header doesn't have the expected value", generateURL("/redirect/data"), headers.getFirst("location"));
     }
 
-=======
     @SuppressWarnings(value = "unchecked")
->>>>>>> c1768d3d
     private void testRedirect(Response response) {
         MultivaluedMap headers = response.getHeaders();
         logger.info("size: " + headers.size());
