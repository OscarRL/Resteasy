--- conflicted
+++ resolved
@@ -1,158 +1,148 @@
-<project xmlns="http://maven.apache.org/POM/4.0.0" xmlns:xsi="http://www.w3.org/2001/XMLSchema-instance"
-         xsi:schemaLocation="http://maven.apache.org/POM/4.0.0 http://maven.apache.org/maven-v4_0_0.xsd">
-    <modelVersion>4.0.0</modelVersion>
-    <parent>
-        <groupId>org.jboss.resteasy</groupId>
-        <artifactId>resteasy-jaxrs-all</artifactId>
-        <version>3.0.13.Final-SNAPSHOT</version>
-	    <relativePath>../../pom.xml</relativePath>
-    </parent>
-    <groupId>org.jboss.resteasy</groupId>
-    <artifactId>resteasy-cache-core</artifactId>
-    <packaging>jar</packaging>
-    <name>RESTEasy Cache Core</name>
-
-    <dependencies>
-        <dependency>
-            <groupId>org.infinispan</groupId>
-            <artifactId>infinispan-core</artifactId>
+<project xmlns="http://maven.apache.org/POM/4.0.0" xmlns:xsi="http://www.w3.org/2001/XMLSchema-instance"
+         xsi:schemaLocation="http://maven.apache.org/POM/4.0.0 http://maven.apache.org/maven-v4_0_0.xsd">
+    <modelVersion>4.0.0</modelVersion>
+    <parent>
+        <groupId>org.jboss.resteasy</groupId>
+        <artifactId>resteasy-jaxrs-all</artifactId>
+        <version>3.0.13.Final-SNAPSHOT</version>
+	    <relativePath>../../pom.xml</relativePath>
+    </parent>
+    <groupId>org.jboss.resteasy</groupId>
+    <artifactId>resteasy-cache-core</artifactId>
+    <packaging>jar</packaging>
+    <name>RESTEasy Cache Core</name>
+
+    <dependencies>
+        <dependency>
+            <groupId>org.infinispan</groupId>
+            <artifactId>infinispan-core</artifactId>
+        </dependency>
+        <dependency>
+            <groupId>org.jboss.spec.javax.ws.rs</groupId>
+            <artifactId>jboss-jaxrs-api_2.0_spec</artifactId>
+        </dependency>
+        <dependency>
+            <groupId>org.jboss.resteasy</groupId>
+            <artifactId>resteasy-jaxrs</artifactId>
+            <version>${project.version}</version>
+        </dependency>
+        <dependency>
+            <groupId>junit</groupId>
+            <artifactId>junit</artifactId>
+            <scope>test</scope>
+        </dependency>
+        <dependency>
+            <groupId>org.jboss.spec.javax.servlet</groupId>
+            <artifactId>jboss-servlet-api_3.1_spec</artifactId>
+        </dependency>
+        <dependency>
+            <groupId>org.jboss.resteasy</groupId>
+            <artifactId>tjws</artifactId>
+            <version>${project.version}</version>
+            <scope>test</scope>
+        </dependency>
+
+        <dependency>
+            <groupId>org.jboss.logging</groupId>
+            <artifactId>jboss-logging</artifactId>
+            <version>3.1.4.GA</version>
+        </dependency>
+        <dependency>
+            <groupId>org.jboss.logging</groupId>
+            <artifactId>jboss-logging-annotations</artifactId>
+            <version>1.2.0.Final</version>
+            <!-- This is a compile-time dependency of this project, but is not needed at compile or runtime by other
+                  projects that depend on this project.-->
+            <scope>provided</scope>
+            <optional>true</optional>
+        </dependency>
+        <dependency>
+            <groupId>org.jboss.logging</groupId>
+            <artifactId>jboss-logging-processor</artifactId>
+            <version>1.2.0.Final</version>
+            <!-- This is a compile-time dependency of this project, but is not needed at compile or runtime by other
+                  projects that depend on this project.-->
+            <scope>provided</scope>
+            <optional>true</optional>
+        </dependency> 
+        <dependency>
+            <groupId>org.jboss.resteasy</groupId>
+            <artifactId>resteasy-jaxrs-testsuite</artifactId>
+            <version>${project.version}</version>
+            <scope>test</scope>
         </dependency>
-        <dependency>
-            <groupId>org.jboss.spec.javax.ws.rs</groupId>
-            <artifactId>jboss-jaxrs-api_2.0_spec</artifactId>
-        </dependency>
-        <dependency>
-            <groupId>org.jboss.resteasy</groupId>
-            <artifactId>resteasy-jaxrs</artifactId>
-            <version>${project.version}</version>
-        </dependency>
-        <dependency>
-            <groupId>junit</groupId>
-            <artifactId>junit</artifactId>
-            <scope>test</scope>
-        </dependency>
-        <dependency>
-            <groupId>org.jboss.spec.javax.servlet</groupId>
-            <artifactId>jboss-servlet-api_3.1_spec</artifactId>
-        </dependency>
-        <dependency>
-            <groupId>org.jboss.resteasy</groupId>
-            <artifactId>tjws</artifactId>
-            <version>${project.version}</version>
-            <scope>test</scope>
-        </dependency>
-<<<<<<< HEAD
-=======
-        <!--
-        <dependency>
-           <groupId>tjws</groupId>
-           <artifactId>webserver</artifactId>
-           <scope>test</scope>
-        </dependency>
-        -->
-        
-        <dependency>
-            <groupId>org.jboss.logging</groupId>
-            <artifactId>jboss-logging</artifactId>
-            <version>3.1.4.GA</version>
-        </dependency>
-        <dependency>
-            <groupId>org.jboss.logging</groupId>
-            <artifactId>jboss-logging-annotations</artifactId>
-            <version>1.2.0.Final</version>
-            <!-- This is a compile-time dependency of this project, but is not needed at compile or runtime by other
-                  projects that depend on this project.-->
-            <scope>provided</scope>
-            <optional>true</optional>
-        </dependency>
-        <dependency>
-            <groupId>org.jboss.logging</groupId>
-            <artifactId>jboss-logging-processor</artifactId>
-            <version>1.2.0.Final</version>
-            <!-- This is a compile-time dependency of this project, but is not needed at compile or runtime by other
-                  projects that depend on this project.-->
-            <scope>provided</scope>
-            <optional>true</optional>
-        </dependency> 
-        <dependency>
-            <groupId>org.jboss.resteasy</groupId>
-            <artifactId>resteasy-jaxrs-testsuite</artifactId>
-            <version>${project.version}</version>
-            <scope>test</scope>
-        </dependency>
->>>>>>> 31d1a87f
-    </dependencies>
-
-    <build>
-        <plugins>
-            <plugin>
-                <groupId>org.apache.maven.plugins</groupId>
-                <artifactId>maven-compiler-plugin</artifactId>
-                <configuration>
-                    <source>1.6</source>
-                    <target>1.6</target>
-                </configuration>
-            </plugin>
-        </plugins>
-    </build>
-
-   <profiles>
-        <profile>
-            <id>i18n</id>
-            <activation>
-                <property>
-                    <name>i18n</name>
-                </property>
-            </activation>
-            <build>
-                <plugins>
-                    <plugin>
-                        <groupId>org.apache.maven.plugins</groupId>
-                        <artifactId>maven-resources-plugin</artifactId>
-                        <version>2.6</version>
-                        <executions>
-                            <execution>
-                                <id>copy-resources</id>
-                                <phase>initialize</phase>
-                                <goals>
-                                    <goal>copy-resources</goal>
-                                </goals>
-                                <configuration>
-                                    <outputDirectory>${basedir}/src/main/resources/org/jboss/resteasy/plugins/cache/server/i18n</outputDirectory>
-                                    <resources>
-                                        <resource>
-                                            <directory>${basedir}/src/test/resources/i18n</directory>
-                                            <includes>
-                                                <include>*</include>
-                                            </includes>
-                                        </resource>
-                                    </resources>
-                                    <overwrite>true</overwrite>
-                                </configuration>
-                            </execution>
-                        </executions>
-                    </plugin>
-
-                    <plugin>
-                        <groupId>org.apache.maven.plugins</groupId>
-                        <artifactId>maven-compiler-plugin</artifactId>
-                        <version>2.3.2</version>
-                        <configuration>
-                            <compilerArgument>
-                                -AgeneratedTranslationFilesPath=${project.basedir}/target/generated-translation-files
-                            </compilerArgument>
-                        </configuration>
-                    </plugin>
-                    <plugin>
-                       <groupId>org.apache.maven.plugins</groupId>
-                       <artifactId>maven-surefire-plugin</artifactId>
-                       <version>2.17</version>
-                       <configuration>
-                           <reuseForks>false</reuseForks>
-                        </configuration>
-                    </plugin>
-                </plugins>
-            </build>
-        </profile>
-    </profiles>
-</project>
+    </dependencies>
+
+    <build>
+        <plugins>
+            <plugin>
+                <groupId>org.apache.maven.plugins</groupId>
+                <artifactId>maven-compiler-plugin</artifactId>
+                <configuration>
+                    <source>1.6</source>
+                    <target>1.6</target>
+                </configuration>
+            </plugin>
+        </plugins>
+    </build>
+
+   <profiles>
+        <profile>
+            <id>i18n</id>
+            <activation>
+                <property>
+                    <name>i18n</name>
+                </property>
+            </activation>
+            <build>
+                <plugins>
+                    <plugin>
+                        <groupId>org.apache.maven.plugins</groupId>
+                        <artifactId>maven-resources-plugin</artifactId>
+                        <version>2.6</version>
+                        <executions>
+                            <execution>
+                                <id>copy-resources</id>
+                                <phase>initialize</phase>
+                                <goals>
+                                    <goal>copy-resources</goal>
+                                </goals>
+                                <configuration>
+                                    <outputDirectory>${basedir}/src/main/resources/org/jboss/resteasy/plugins/cache/server/i18n</outputDirectory>
+                                    <resources>
+                                        <resource>
+                                            <directory>${basedir}/src/test/resources/i18n</directory>
+                                            <includes>
+                                                <include>*</include>
+                                            </includes>
+                                        </resource>
+                                    </resources>
+                                    <overwrite>true</overwrite>
+                                </configuration>
+                            </execution>
+                        </executions>
+                    </plugin>
+
+                    <plugin>
+                        <groupId>org.apache.maven.plugins</groupId>
+                        <artifactId>maven-compiler-plugin</artifactId>
+                        <version>2.3.2</version>
+                        <configuration>
+                            <compilerArgument>
+                                -AgeneratedTranslationFilesPath=${project.basedir}/target/generated-translation-files
+                            </compilerArgument>
+                        </configuration>
+                    </plugin>
+                    <plugin>
+                       <groupId>org.apache.maven.plugins</groupId>
+                       <artifactId>maven-surefire-plugin</artifactId>
+                       <version>2.17</version>
+                       <configuration>
+                           <reuseForks>false</reuseForks>
+                        </configuration>
+                    </plugin>
+                </plugins>
+            </build>
+        </profile>
+    </profiles>
+</project>