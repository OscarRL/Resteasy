--- conflicted
+++ resolved
@@ -20,21 +20,18 @@
         <module>resteasy-cdi-ejb-test</module>
         <module>ValidationTest-WF8</module>
         <module>ValidationTest-AS7</module>
+        <module>RESTEASY-903-AS7</module>
+        <module>RESTEASY-903-WF8</module>
         <module>RESTEASY-945-WF8</module>
         <module>RESTEASY-1008-WF8</module>
         <module>RESTEASY-1008-AS7</module>
-<<<<<<< HEAD
-        <module>RESTEASY-1008-jetty-bv11</module>
-        <module>RESTEASY-1008-jetty-bv10</module>
-        <module>RESTEASY-903-AS7</module>
-        <module>RESTEASY-903-WF8</module>
-=======
         <module>RESTEASY-1054-AS7</module>
         <module>RESTEASY-1054-WF8</module>
         <module>RESTEASY-1056-jetty-bv11</module>
         <module>RESTEASY-1056-jetty-bv10</module>
         <module>RESTEASY-1058-WF8</module>
->>>>>>> e4c9d5f5
+        <module>RESTEASY-903-AS7</module>
+        <module>RESTEASY-903-WF8</module>
     </modules>
     
     <artifactId>arquillian</artifactId>
